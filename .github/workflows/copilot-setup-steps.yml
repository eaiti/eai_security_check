name: "Copilot Setup Steps"

# Automatically run the setup steps when they are changed
# Allows for streamlined validation,
# and allow manual testing through the repository's "Actions" tab

on:
  workflow_dispatch:
  push:
    paths:
      - .github/workflows/copilot-setup-steps.yml

jobs:
  # The job MUST be called `copilot-setup-steps`
  # otherwise it will not be picked up by Copilot.
  copilot-setup-steps:
    runs-on: ubuntu-latest-4-cores

    # Permissions set just for the setup steps
    # Copilot has permissions to its branch

    permissions:
      # To allow us to clone the repo for setup
      contents: read

<<<<<<< HEAD
    # The setup steps - install Node.js and dependencies
=======
    # The setup steps - install Python and our dependencies
>>>>>>> ad37fbfe
    steps:
      - name: Checkout code
        uses: actions/checkout@v4

      - name: Set up Node.js
        uses: actions/setup-node@v4
        with:
          node-version: "22"
          cache: "npm"

<<<<<<< HEAD
      - name: Install dependencies
        run: npm ci

      - name: Build TypeScript and Angular
        run: npm run build

      - name: Run core tests
        run: npm run test:core

      - name: Run linting
        run: npm run lint

=======
      - name: Install JavaScript dependencies
        run: npm ci

>>>>>>> ad37fbfe
      - name: Build CLI
        run: npm run build

      - name: Install UI dependencies
        run: cd ui && npm ci

      - name: Build UI
        run: npm run build:ui

      - name: Run CLI tests
        run: npm test

      - name: Run UI tests
        run: cd ui && npm test

      - name: Run lint checks
        run: npm run lint:all<|MERGE_RESOLUTION|>--- conflicted
+++ resolved
@@ -23,11 +23,6 @@
       # To allow us to clone the repo for setup
       contents: read
 
-<<<<<<< HEAD
-    # The setup steps - install Node.js and dependencies
-=======
-    # The setup steps - install Python and our dependencies
->>>>>>> ad37fbfe
     steps:
       - name: Checkout code
         uses: actions/checkout@v4
@@ -38,7 +33,6 @@
           node-version: "22"
           cache: "npm"
 
-<<<<<<< HEAD
       - name: Install dependencies
         run: npm ci
 
@@ -51,11 +45,6 @@
       - name: Run linting
         run: npm run lint
 
-=======
-      - name: Install JavaScript dependencies
-        run: npm ci
-
->>>>>>> ad37fbfe
       - name: Build CLI
         run: npm run build
 
