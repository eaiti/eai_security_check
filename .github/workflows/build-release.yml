--- conflicted
+++ resolved
@@ -361,7 +361,6 @@
           name: macos-cli-executables-unsigned
           path: bin/
 
-<<<<<<< HEAD
       - name: Download signed macOS UI artifacts
         uses: actions/download-artifact@v4
         with:
@@ -376,45 +375,31 @@
           name: macos-ui-executables-unsigned
           path: ui-bin/
 
-      - name: List files for debugging
-        run: |
+      - name: List downloaded artifacts
+        run: |
+          echo "📦 Downloaded artifacts from build jobs:"
           echo "CLI executables:"
           ls -la bin/
           echo "UI executables:"
           ls -la ui-bin/
-=======
-      - name: List downloaded artifacts
-        run: |
-          echo "📦 Downloaded artifacts from build jobs:"
-          ls -la bin/
           echo "These will be renamed with version and uploaded as individual executable files to the release."
->>>>>>> 266a43e7
 
       - name: Rename executables with version
         run: |
           VERSION=${{ github.ref_name }}
-<<<<<<< HEAD
+          
+          echo "🏷️  Renaming executables with version ${VERSION}"
           
           # Rename CLI executables
           mv bin/index-macos bin/eai-security-check-cli-macos-${VERSION}
           mv bin/index-linux bin/eai-security-check-cli-linux-${VERSION}
-          mv bin/index.exe bin/eai-security-check-cli-windows-${VERSION}.exe
+          mv bin/index-win.exe bin/eai-security-check-cli-windows-${VERSION}.exe
           
           # Rename UI executables (find and rename dynamically)
           find ui-bin -name "*.AppImage" -exec mv {} bin/eai-security-check-ui-linux-${VERSION}.AppImage \;
           find ui-bin -name "*.dmg" -exec mv {} bin/eai-security-check-ui-macos-${VERSION}.dmg \;
           find ui-bin -name "*.exe" -exec mv {} bin/eai-security-check-ui-windows-${VERSION}.exe \;
           
-=======
-
-          echo "🏷️  Renaming executables with version ${VERSION}"
-
-          # Rename executables
-          mv bin/index-macos bin/eai-security-check-macos-${VERSION}
-          mv bin/index-linux bin/eai-security-check-linux-${VERSION}
-          mv bin/index-win.exe bin/eai-security-check-windows-${VERSION}.exe
-
->>>>>>> 266a43e7
           # Rename signature and checksum files
           if [ -f bin/index-linux.sig ]; then
             mv bin/index-linux.sig bin/eai-security-check-cli-linux-${VERSION}.sig
@@ -422,13 +407,8 @@
           if [ -f bin/index-linux.sha256 ]; then
             mv bin/index-linux.sha256 bin/eai-security-check-cli-linux-${VERSION}.sha256
           fi
-<<<<<<< HEAD
-          if [ -f bin/index.exe.sha256 ]; then
-            mv bin/index.exe.sha256 bin/eai-security-check-cli-windows-${VERSION}.exe.sha256
-=======
           if [ -f bin/index-win.exe.sha256 ]; then
-            mv bin/index-win.exe.sha256 bin/eai-security-check-windows-${VERSION}.exe.sha256
->>>>>>> 266a43e7
+            mv bin/index-win.exe.sha256 bin/eai-security-check-cli-windows-${VERSION}.exe.sha256
           fi
 
           echo "✅ Final release files ready:"
@@ -476,7 +456,6 @@
 
           # Build file list for release - these will be uploaded as individual files
           RELEASE_FILES=()
-<<<<<<< HEAD
           
           # CLI executables
           RELEASE_FILES+=("./bin/eai-security-check-cli-macos-${VERSION}")
@@ -497,30 +476,16 @@
           # Add signature files if they exist
           if [ -f "./bin/eai-security-check-cli-linux-${VERSION}.sig" ]; then
             RELEASE_FILES+=("./bin/eai-security-check-cli-linux-${VERSION}.sig")
+            echo "📝 Adding Linux GPG signature file"
           fi
           if [ -f "./bin/eai-security-check-cli-linux-${VERSION}.sha256" ]; then
             RELEASE_FILES+=("./bin/eai-security-check-cli-linux-${VERSION}.sha256")
+            echo "🔍 Adding Linux checksum file"
           fi
           if [ -f "./bin/eai-security-check-cli-windows-${VERSION}.exe.sha256" ]; then
             RELEASE_FILES+=("./bin/eai-security-check-cli-windows-${VERSION}.exe.sha256")
-=======
-          RELEASE_FILES+=("./bin/eai-security-check-macos-${VERSION}")
-          RELEASE_FILES+=("./bin/eai-security-check-linux-${VERSION}")
-          RELEASE_FILES+=("./bin/eai-security-check-windows-${VERSION}.exe")
-
-          # Add signature files if they exist
-          if [ -f "./bin/eai-security-check-linux-${VERSION}.sig" ]; then
-            RELEASE_FILES+=("./bin/eai-security-check-linux-${VERSION}.sig")
-            echo "📝 Adding Linux GPG signature file"
-          fi
-          if [ -f "./bin/eai-security-check-linux-${VERSION}.sha256" ]; then
-            RELEASE_FILES+=("./bin/eai-security-check-linux-${VERSION}.sha256")
-            echo "🔍 Adding Linux checksum file"
-          fi
-          if [ -f "./bin/eai-security-check-windows-${VERSION}.exe.sha256" ]; then
-            RELEASE_FILES+=("./bin/eai-security-check-windows-${VERSION}.exe.sha256")
             echo "🔍 Adding Windows checksum file"
->>>>>>> 266a43e7
+          fi
           fi
 
           echo "📋 Files to be uploaded as individual downloads:"
@@ -536,7 +501,6 @@
             --title "Release ${{ github.ref_name }}" \
             --notes "## EAI Security Check Release
 
-<<<<<<< HEAD
           ### 📦 Available Versions
           This release includes both **Command Line Interface (CLI)** and **Graphical User Interface (UI)** versions:
 
@@ -563,13 +527,6 @@
           - Want visual dashboard and report viewing
           - Need report format conversion (JSON, HTML, Markdown, CSV)
           - Want point-and-click configuration management
-=======
-          ### 📦 Standalone Executables
-          **Direct download individual executable files (not zipped):**
-          - **macOS**: \`eai-security-check-macos-${VERSION}\` ${{ env.MACOS_SIGNED }}
-          - **Linux**: \`eai-security-check-linux-${VERSION}\` ${{ env.LINUX_SIGNED }}
-          - **Windows**: \`eai-security-check-windows-${VERSION}.exe\` ${{ env.WINDOWS_CHECKSUM }}
->>>>>>> 266a43e7
 
           ### 🔐 Security & Verification
           - All executables are built from source with reproducible builds
@@ -628,13 +585,8 @@
           **Checksum Verification:**
           \`\`\`bash
           # Linux/macOS
-<<<<<<< HEAD
-          sha256sum -c eai-security-check-cli-linux-${VERSION}.sha256
-          
-=======
           sha256sum -c eai-security-check-linux-${VERSION}.sha256
 
->>>>>>> 266a43e7
           # Windows (PowerShell)
           Get-FileHash eai-security-check-cli-windows-${VERSION}.exe -Algorithm SHA256
           \`\`\`
@@ -647,11 +599,6 @@
           - **Detailed reporting**: Actionable recommendations with educational content
           - **Report conversion**: Convert reports between JSON, HTML, Markdown, CSV, and Plain Text
           - **Daemon mode**: Scheduled automated security audits with email notifications
-<<<<<<< HEAD
           - **Signed executables**: Reduced security warnings on supported platforms
           - **Modern UI**: Angular-based desktop application with responsive design" \
-            \${RELEASE_FILES[@]}
-=======
-          - **Signed executables**: Reduced security warnings on supported platforms" \
-            "${RELEASE_FILES[@]}"
->>>>>>> 266a43e7
+            \${RELEASE_FILES[@]}