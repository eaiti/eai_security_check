--- conflicted
+++ resolved
@@ -1,12 +1,7 @@
 {
   "name": "eai-security-check",
-<<<<<<< HEAD
   "version": "1.1.0",
   "description": "A cross-platform Node.js tool to check macOS, Linux, and Windows security settings with CLI and UI interfaces",
-=======
-  "version": "1.0.0",
-  "description": "A cross-platform Node.js tool to check macOS, Linux, and Windows security settings against configurable profiles",
->>>>>>> 266a43e7
   "main": "dist/cli/index.js",
   "bin": {
     "eai-security-check": "./dist/cli/index.js"
